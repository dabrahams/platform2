//******************************************************************************
// Copyright 2019 Google LLC
//
// Licensed under the Apache License, Version 2.0 (the "License");
// you may not use this file except in compliance with the License.
// You may obtain a copy of the License at
//
//    https://www.apache.org/licenses/LICENSE-2.0
//
// Unless required by applicable law or agreed to in writing, software
// distributed under the License is distributed on an "AS IS" BASIS,
// WITHOUT WARRANTIES OR CONDITIONS OF ANY KIND, either express or implied.
// See the License for the specific language governing permissions and
// limitations under the License.
//
import Numerics

//==============================================================================
/// cast(from:to:
/// casts elements of `x` to the output type
/// - Parameter other: value tensor
/// - Returns: result
@inlinable
public func cast<T, U>(_ other: U) -> T where
    T: TensorView, T.Element: AnyConvertable,
    U: TensorView, U.Element: AnyConvertable, U.Bounds == T.Bounds
{
    Platform.service.cast(other)
}

// Platform extension
public extension PlatformService {
    @inlinable
    func cast<T, U>(_ other: U) -> T where
        T: TensorView, T.Element: AnyConvertable,
        U: TensorView, U.Element: AnyConvertable, U.Bounds == T.Bounds
    {
        var result = T.create(other.shape.dense, nil)
        var resultBuffer = write(&result)
        currentQueue.cast(from: read(other), to: &resultBuffer)
        return result
    }
}

//==============================================================================
/// abs(x)
/// computes the absolute value of `x`
/// - Parameter x: value tensor
/// - Returns: result
@inlinable
public func abs<T>(_ x: T) -> T
    where T: TensorView, T.Element: Real
{
    Platform.service.abs(x)
}

@inlinable
@derivative(of: abs)
func _vjpAbs<T>(_ x: T) -> (value: T, pullback: (T) -> T)
    where T: DifferentiableTensorView, T.Element: Real
{
    Platform.service._vjpAbs(x)
}

// Platform extension
public extension PlatformService {
    @inlinable
    func abs<T>(_ x: T) -> T
        where T: TensorView, T.Element: Real
    {
        var (result, resultBuffer) = createResult(like: x)
        currentQueue.abs(read(x), &resultBuffer)
        return result
    }
    
    @inlinable
    @derivative(of: abs)
    func _vjpAbs<T>(_ x: T) -> (value: T, pullback: (T) -> T)
        where T: DifferentiableTensorView, T.Element: Real
    {
        let signX = sign(x)
        return (abs(x), { $0 * signX })
    }
}

// Tensor extension
public extension TensorView where Element: Real {
    // make glboal function visible for extension implementations
    @inlinable
    @differentiable(where Self: DifferentiableTensorView)
    func abs(_ x: Self) -> Self { Platform.service.abs(x) }
    
    @inlinable
    @differentiable(where Self: DifferentiableTensorView)
    func abs() -> Self { abs(self) }
}

//==============================================================================
/// exp(x)
/// computes the exponential value of `x`
/// - Parameter x: value tensor
/// - Returns: result
@inlinable
public func exp<T>(_ x: T) -> T
    where T: TensorView, T.Element: Real
{
    Platform.service.exp(x)
}

@inlinable
@derivative(of: exp)
func _vjpExp<T>(_ x: T) -> (value: T, pullback: (T) -> T)
    where T: DifferentiableTensorView, T.Element: Real
{
    Platform.service._vjpExp(x)
}

// Platform extension
public extension PlatformService {
    @inlinable
    func exp<T>(_ x: T) -> T
        where T: TensorView, T.Element: Real
    {
        var (result, resultBuffer) = createResult(like: x)
        currentQueue.exp(read(x), &resultBuffer)
        return result
    }
    
    @inlinable
    @derivative(of: exp)
    func _vjpExp<T>(_ x: T) -> (value: T, pullback: (T) -> T)
        where T: DifferentiableTensorView, T.Element: Real
    {
        let value = exp(x)
        return (value, { v in value * v } )
    }
}

// Tensor extension
public extension TensorView where Element: Real {
    // make glboal function visible for extension implementations
    @differentiable(where Self: DifferentiableTensorView)
    @inlinable
    func exp(_ x: Self) -> Self { Platform.service.exp(x) }
    
    @differentiable(where Self: DifferentiableTensorView)
    @inlinable
    func exp() -> Self { exp(self) }
}

//==============================================================================
/// log(x)
/// computes the log of `x`
/// - Parameter x: value tensor
/// - Returns: result
@inlinable
public func log<T>(_ x: T) -> T
    where T: TensorView, T.Element: Real
{
    Platform.service.log(x)
}

@inlinable
@derivative(of: log)
func _vjpLog<T>(_ x: T) -> (value: T, pullback: (T) -> T)
    where T: DifferentiableTensorView, T.Element: Real
{
    Platform.service._vjpLog(x)
}

// Platform extension
public extension PlatformService {
    @inlinable
    func log<T>(_ x: T) -> T
        where T: TensorView, T.Element: Real
    {
        var (result, resultBuffer) = createResult(like: x)
        currentQueue.log(read(x), &resultBuffer)
        return result
    }
    
    @inlinable
    @derivative(of: log)
    func _vjpLog<T>(_ x: T) -> (value: T, pullback: (T) -> T)
        where T: DifferentiableTensorView, T.Element: Real
    {
        (log(x), { v in v / x })
    }
}

// Tensor extension
public extension TensorView where Element: Real {
    // make glboal function visible for extension implementations
    @differentiable(where Self: DifferentiableTensorView)
    @inlinable
    func log(_ x: Self) -> Self { Platform.service.log(x) }
    
    @differentiable(where Self: DifferentiableTensorView)
    @inlinable
    func log() -> Self { log(self) }
}

//==============================================================================
/// neg(x)
/// computes the negated value of `x`
/// - Parameter x: value tensor
/// - Returns: result
@inlinable
public func neg<T>(_ x: T) -> T
    where T: TensorView, T.Element: SignedNumeric
{
    Platform.service.neg(x)
}

@inlinable
@derivative(of: neg)
func _vjpNeg<T>(_ x: T) -> (value: T, pullback: (T) -> T)
    where T: DifferentiableTensorView, T.Element: SignedNumeric
{
    Platform.service._vjpNeg(x)
}

// Platform extension
public extension PlatformService {
    @inlinable
    func neg<T>(_ x: T) -> T where T: TensorView, T.Element: SignedNumeric {
        var (result, resultBuffer) = createResult(like: x)
        currentQueue.neg(read(x), &resultBuffer)
        return result
    }
    
    @inlinable
    @derivative(of: neg)
    func _vjpNeg<T>(_ x: T) -> (value: T, pullback: (T) -> T)
        where T: DifferentiableTensorView, T.Element: SignedNumeric
    {
        (-x, { v in -v })
    }
}

// Tensor extension
public extension TensorView where Element: SignedNumeric {
    // make glboal function visible for extension implementations
    @differentiable(where Self: DifferentiableTensorView)
    @inlinable
    static prefix func - (x: Self) -> Self { Platform.service.neg(x) }
    
    @differentiable(where Self: DifferentiableTensorView)
    @inlinable
    func neg() -> Self { -self }
}

//==============================================================================
/// squared(x)
/// computes the elementwise squares of `x`
/// - Parameter x: value tensor
/// - Returns: result
@inlinable
public func squared<T>(_ x: T) -> T
    where T: TensorView, T.Element: Numeric
{
    Platform.service.squared(x)
}

@inlinable
@derivative(of: squared)
func _vjpSquared<T>(_ x: T) -> (value: T, pullback: (T) -> (T))
    where T: DifferentiableTensorView
{
    Platform.service._vjpSquared(x)
}

// Platform extension
public extension PlatformService {
    @inlinable
    func squared<T>(_ x: T) -> T
        where T: TensorView, T.Element: Numeric
    {
        var (result, resultBuffer) = createResult(like: x)
        currentQueue.squared(read(x), &resultBuffer)
        return result
    }
    
    @inlinable
    @derivative(of: squared)
    func _vjpSquared<T>(_ x: T) -> (value: T, pullback: (T) -> (T))
        where T: DifferentiableTensorView
    {
        (squared(x), { v in v * (x + x) })
    }
}

// Tensor extension
public extension TensorView where Element: Numeric {
    // make glboal function visible for extension implementations
    @differentiable(where Self: DifferentiableTensorView)
    @inlinable
    func squared(_ x: Self) -> Self { Platform.service.squared(x) }
    
    @differentiable(where Self: DifferentiableTensorView)
    @inlinable
    func squared() -> Self { squared(self) }
}

/// Numeric extension for scalar types
public extension Numeric {
    @inlinable
    func squared() -> Self { self * self }
}

//==============================================================================
/// pow(x)
/// computes elementwise `x` to the power of `y`
/// - Parameter x: value tensor
/// - Parameter y: power tensor
/// - Returns: result
@inlinable
public func pow<T>(_ x: T, _ y: T) -> T
    where T: TensorView, T.Element: Real
{
    Platform.service.pow(x, y)
}

@inlinable
@derivative(of: pow)
func _vjpPow<T>(_ x: T, _ y: T) -> (value: T, pullback: (T) -> (T, T))
    where T: DifferentiableTensorView, T.Element: Real
{
    Platform.service._vjpPow(x, y)
}

// Platform extension
public extension PlatformService {
    @inlinable
    func pow<T>(_ x: T, _ y: T) -> T
        where T: TensorView, T.Element: Real
    {
        assert(x.bounds == y.bounds, _messageTensorExtentsMismatch)
        var (result, resultBuffer) = createResult(like: x)
        currentQueue.squared(read(x), &resultBuffer)
        return result
    }
    
    @inlinable
    @derivative(of: pow)
    func _vjpPow<T>(_ x: T, _ y: T) -> (value: T, pullback: (T) -> (T, T))
        where T: DifferentiableTensorView, T.Element: Real
    {
        fatalError()
        //        let value = pow(x, y)
        //        return (value, { v in
        //            let safeX = x.replacing(with: 1, where: x .<= 0)
        //            let lhsGrad = v * y * pow(x, y - 1)
        //            let rhsGrad = value * v * log(safeX)
        //            return (T(repeating: lhsGrad.sum().element, like: x),
        //                    T(repeating: rhsGrad.sum().element, like: y))
        //        })
    }
}

// Tensor extension
public extension TensorView where Element: Real {
    // make glboal function visible for extension implementations
    @inlinable
    @differentiable(where Self: DifferentiableTensorView)
<<<<<<< HEAD
    @inlinable
    static func **(_ x: Self, _ y: Self) -> Self { Platform.service.pow(x, y) }
    
    @inlinable
//    @differentiable(where Self: DifferentiableTensorView)
    static func **(_ x: Self, _ y: Element) -> Self {
        if y == 2 { return x.squared() }
        return pow(x, Self(repeating: y, like: x))
    }
    
    @inlinable
//    @differentiable(where Self: DifferentiableTensorView)
    static func **(_ x: Element, _ y: Self) -> Self {
        pow(Self(repeating: x, like: y), y)
    }
=======
    func pow(_ x: Self, _ y: Self) -> Self { Platform.service.pow(x, y) }
>>>>>>> d8f34aea
}

//==============================================================================
/// sqrt(x)
/// computes the square root of `x`
/// - Parameter x: value tensor
/// - Returns: result
@inlinable
public func sqrt<T>(_ x: T) -> T
    where T: TensorView, T.Element: Real
{
    Platform.service.sqrt(x)
}

@inlinable
@derivative(of: sqrt)
func _vjpSqrt<T>(_ x: T) -> (value: T, pullback: (T) -> T)
    where T: DifferentiableTensorView, T.Element: Real
{
    Platform.service._vjpSqrt(x)
}

// Platform extension
public extension PlatformService {
    @inlinable
    func sqrt<T>(_ x: T) -> T
        where T: TensorView, T.Element: Real
    {
        var (result, resultBuffer) = createResult(like: x)
        currentQueue.sqrt(read(x), &resultBuffer)
        return result
    }
    
    @inlinable
    @derivative(of: sqrt)
    func _vjpSqrt<T>(_ x: T) -> (value: T, pullback: (T) -> T)
        where T: DifferentiableTensorView, T.Element: Real
    {
        let value = sqrt(x)
        return (value, { v in v / (2 * value) })
    }
}

// Tensor extension
public extension TensorView where Element: Real {
    // make glboal function visible for extension implementations
    @differentiable(where Self: DifferentiableTensorView)
    @inlinable
    func sqrt(_ x: Self) -> Self { Platform.service.sqrt(x) }
    
    @differentiable(where Self: DifferentiableTensorView)
    @inlinable
    func sqrt() -> Self { sqrt(self) }
}

//==============================================================================
/// sign(x)
///
/// - Parameter x: value tensor
/// - Returns: the signs of `x`. -1 for negative `x` values, 1 for positive
@inlinable
public func sign<T>(_ x: T) -> T
    where T: TensorView, T.Element: Real
{
    Platform.service.sign(x)
}

@inlinable
@derivative(of: sign)
func _vjpSign<T>(_ x: T) -> (value: T, pullback: (T) -> T)
    where T: DifferentiableTensorView, T.Element: Real
{
    Platform.service._vjpSign(x)
}

// Platform extension
public extension PlatformService {
    @inlinable
    func sign<T>(_ x: T) -> T
        where T: TensorView, T.Element: Real
    {
        var (result, resultBuffer) = createResult(like: x)
        currentQueue.sign(read(x), &resultBuffer)
        return result
    }
    
    @inlinable
    @derivative(of: sign)
    func _vjpSign<T>(_ x: T) -> (value: T, pullback: (T) -> T)
        where T: DifferentiableTensorView, T.Element: Real
    {
        (sign(x), { _ in T(repeating: 0, like: x) })
    }
}

// Tensor extension
public extension TensorView where Element: Real {
    // make glboal function visible for extension implementations
    @differentiable(where Self: DifferentiableTensorView)
    @inlinable
    func sign(_ x: Self) -> Self { Platform.service.sign(x) }
    
    @differentiable(where Self: DifferentiableTensorView)
    @inlinable
    func sign() -> Self { sign(self) }
}
<|MERGE_RESOLUTION|>--- conflicted
+++ resolved
@@ -363,25 +363,7 @@
     // make glboal function visible for extension implementations
     @inlinable
     @differentiable(where Self: DifferentiableTensorView)
-<<<<<<< HEAD
-    @inlinable
-    static func **(_ x: Self, _ y: Self) -> Self { Platform.service.pow(x, y) }
-    
-    @inlinable
-//    @differentiable(where Self: DifferentiableTensorView)
-    static func **(_ x: Self, _ y: Element) -> Self {
-        if y == 2 { return x.squared() }
-        return pow(x, Self(repeating: y, like: x))
-    }
-    
-    @inlinable
-//    @differentiable(where Self: DifferentiableTensorView)
-    static func **(_ x: Element, _ y: Self) -> Self {
-        pow(Self(repeating: x, like: y), y)
-    }
-=======
     func pow(_ x: Self, _ y: Self) -> Self { Platform.service.pow(x, y) }
->>>>>>> d8f34aea
 }
 
 //==============================================================================
