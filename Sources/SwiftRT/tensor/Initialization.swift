//******************************************************************************
// Copyright 2019 Google LLC
//
// Licensed under the Apache License, Version 2.0 (the "License");
// you may not use this file except in compliance with the License.
// You may obtain a copy of the License at
//
//    https://www.apache.org/licenses/LICENSE-2.0
//
// Unless required by applicable law or agreed to in writing, software
// distributed under the License is distributed on an "AS IS" BASIS,
// WITHOUT WARRANTIES OR CONDITIONS OF ANY KIND, either express or implied.
// See the License for the specific language governing permissions and
// limitations under the License.
//

//==============================================================================
// error messages
public let _messageElementCountMismatch =
"the number of initial elements must equal the tensor size"

public let _messageNewTensorsShouldBeDense = "new tensors should be dense"

//==============================================================================
// casting for convertable types
public extension TensorView {
    //--------------------------------------------------------------------------
    /// casting
    /// - Parameter other: a tensor of the same shape whose elements are
    /// to be cast
    @inlinable
    init<U>(_ other: U) where
        Self.Element: BinaryFloatingPoint,
        U: TensorView, U.Element: BinaryInteger, U.Bounds == Bounds
    {
        self = Platform.service.cast(other)
    }

    @inlinable
    init<U>(_ other: U) where
        Self.Element: BinaryInteger,
        U: TensorView, U.Element: BinaryFloatingPoint, U.Bounds == Bounds
    {
        self = Platform.service.cast(other)
    }
}

//==============================================================================
//
public extension TensorView {
    //--------------------------------------------------------------------------
    /// creates a tensor of the same type and shape as `self` with `Element`
    /// equal to `Bool`
    @inlinable
    func createBoolTensor() -> BoolView { createBoolTensor(with: bounds) }
    /// creates a tensor of the same shape as `self` with `Element`
    /// equal to `IndexType`
    @inlinable
    func createIndexTensor() -> IndexView { createIndexTensor(with: bounds) }

    //--------------------------------------------------------------------------
    /// concatenated tensors
    @inlinable
    init(concatenating tensors: Self..., alongAxis axis: Int = 0,
         name: String? = nil)
    {
        self = Self(concatenating: tensors, alongAxis: axis, name: name)
    }
    
    @inlinable
    init(concatenating tensors: [Self], alongAxis axis: Int = 0,
         name: String? = nil)
    {
        self = Platform.service.concat(tensors, alongAxis: axis, name)
    }
    
    //--------------------------------------------------------------------------
    // flattening
    @inlinable
    init<T>(flattening other: T) where
        T: TensorView, T.Buffer == Buffer
    {
        self.init(shape: Shape(flattening: other.shape),
                  buffer: other.buffer,
                  offset: other.offset,
                  shared: other.shared)
    }

    // noop flattening case
    // this might be used when blindly flattening an input to
    // a dense matmul expression
    @inlinable
    init(flattening other: Self) {
        self = other
    }
    
    //--------------------
    // derivative
    @inlinable
    @derivative(of: init(flattening:))
    static func _vjpInit<T>(flattening other: T) ->
        (value: Self, pullback: (Self) -> T.TangentVector) where
        Self: DifferentiableTensorView,
        T: DifferentiableTensorView, T.Buffer == Buffer
    {
        let value = Self(flattening: other)
        let axes = Set([Int](Self.rank..<T.rank))
        return (value, { T(expanding: $0, alongAxes: axes) })
    }
    
    //--------------------------------------------------------------------------
    // init(indenting:
    @inlinable
    init<T>(indenting other: T) where
        T: TensorView, T.Buffer == Buffer
    {
        self.init(shape: Shape(indenting: other.shape),
                  buffer: other.buffer,
                  offset: other.offset,
                  shared: other.shared)
    }
        
    //--------------------------------------------------------------------------
    // init(padding:
    @inlinable
    init<T>(padding other: T) where
        T: TensorView, T.Buffer == Buffer
    {
        self.init(shape: Shape(padding: other.shape),
                  buffer: other.buffer,
                  offset: other.offset,
                  shared: other.shared)
    }
    
    //--------------------------------------------------------------------------
    // expanding
    @inlinable
    @differentiable(where Self: DifferentiableTensorView, T: DifferentiableTensorView)
    init<T>(expanding other: T, alongAxes axes: Set<Int>? = nil)
        where T: TensorView, T.Buffer == Buffer
    {
        self.init(shape: Shape(expanding: other.shape, alongAxes: axes),
                  buffer: other.buffer,
                  offset: other.offset,
                  shared: other.shared)
    }
    
    @inlinable
    @differentiable(where Self: DifferentiableTensorView, T: DifferentiableTensorView)
    init<T>(expanding other: T, alongAxes axes: Int...)
        where T: TensorView, T.Buffer == Buffer {
            self.init(expanding: other, alongAxes: Set(axes))
    }

    //--------------------
    // derivative
    @inlinable
    @derivative(of: init(expanding:alongAxes:))
    static func _vjpInit<T>(expanding other: T, alongAxes axes: Set<Int>?) ->
        (value: Self, pullback: (Self) -> T.TangentVector) where
        Self: DifferentiableTensorView,
        T: DifferentiableTensorView, T.Buffer == Buffer
    {
        let value = Self(expanding: other, alongAxes: axes)
        return (value, { T(squeezing: $0, alongAxes: axes) })
    }

    //--------------------------------------------------------------------------
    // squeezing
    @inlinable
    @differentiable(where Self: DifferentiableTensorView, T: DifferentiableTensorView)
    init<T>(squeezing other: T, alongAxes axes: Set<Int>? = nil)
        where T: TensorView, T.Buffer == Buffer
    {
        self.init(shape: Shape(squeezing: other.shape, alongAxes: axes),
                  buffer: other.buffer,
                  offset: other.offset,
                  shared: other.shared)
    }
    
    @inlinable
    @differentiable(where Self: DifferentiableTensorView, T: DifferentiableTensorView)
    init<T>(squeezing other: T, alongAxes axes: Int...)
        where T: TensorView, T.Buffer == Buffer {
        self.init(squeezing: other, alongAxes: Set(axes))
    }

    //--------------------
    // derivative
    @inlinable
    @derivative(of: init(squeezing:alongAxes:))
    static func _vjpInit<T>(squeezing other: T, alongAxes axes: Set<Int>?) ->
        (value: Self, pullback: (Self) -> T.TangentVector)
        where Self: DifferentiableTensorView,
        T: DifferentiableTensorView, T.Buffer == Buffer
    {
        let value = Self(squeezing: other, alongAxes: axes)
        return (value, { T(expanding: $0, alongAxes: axes) })
    }
    
    //--------------------------------------------------------------------------
    // stacking
    @inlinable
    init<T>(stacking others: T..., alongAxis axis: Int = 0)
        where T: TensorView, T.Buffer == Buffer
    {
        self.init(stacking: others, alongAxis: axis)
    }
    
    @inlinable
    init<T>(stacking others: [T], alongAxis axis: Int = 0)
        where T: TensorView, T.Buffer == Buffer
    {
        // verify that tensors are the correct rank and same shape
        assert(others.count > 0 && T.rank == Self.rank - 1,
               "stacked tensors must be of rank \(Self.rank - 1)")
        assert({
            let bounds = others[0].bounds
            for i in 1..<others.count {
                if others[i].bounds != bounds { return false }
            }
            return true
        }(), "stacked tensors must all be the same size")
        
        // form stacked bounds and create dense stacked result
        let expanded = others.map { Self(expanding: $0, alongAxes: axis) }
        var stackedExtents = expanded[0].bounds
        stackedExtents[axis] = expanded.count
        var stacked = Self.create(Shape(bounds: stackedExtents), nil)
        
        // copy others into place
        var lower = Bounds.zero
        for tensor in expanded {
            var view = stacked.sharedView(from: lower, bounds: tensor.bounds)
            Platform.service.copy(from: tensor, to: &view)
            lower[axis] += 1
        }
        self = stacked
    }
    
    //--------------------------------------------------------------------------
    /// repeating element
    @inlinable
    @differentiable(where Self: DifferentiableTensorView)
    init(repeating value: Element, to bounds: Bounds, name: String? = nil)
    {
        let shape = Shape(bounds, strides: Bounds.zero)
        self = Self.create(for: value, shape, name)
    }
<<<<<<< HEAD

    /*
    @inlinable
    @differentiable(where Self: DifferentiableTensorView)
    init(repeating value: Element, to bounds: Bounds.Tuple, name: String? = nil)
    {
        self.init(repeating: value, to: Bounds(bounds), name: name)
    }
     */
=======
>>>>>>> c36c8836
    
    //--------------------------------------------------------------------------
    /// repeating element
    @inlinable
    @differentiable(where Self: DifferentiableTensorView)
    init<U>(repeating value: Element, like other: U, name: String? = nil)
        where U: TensorView, Self.Bounds == U.Bounds
    {
        self = Self(repeating: value, to: other.bounds, name: name)
    }
    
    //--------------------------------------------------------------------------
    /// createDense(shape:
    @inlinable
    func createDense(with shape: Shape<Bounds>, name: String? = nil) -> Self {
        Self.create(shape.dense, name)
    }
    
    //--------------------------------------------------------------------------
    /// createDense(bounds:
    @inlinable
    func createDense(with bounds: Bounds, name: String? = nil) -> Self {
        Self.create(Shape(bounds: bounds), name)
    }
    
    //--------------------------------------------------------------------------
    /// createDense()
    @inlinable
    func createDense() -> Self { return createDense(with: shape) }
    
    //--------------------------------------------------------------------------
    /// reductionBounds
    /// returns the upper bounds for a reduction result along the specified axes
    @inlinable
    func reductionBounds(alongAxes axes: Set<Int>?) -> Bounds {
        guard let axes = axes else { return Bounds.one }
        assert(axes.isSubset(of: 0..<Self.rank), "axis is out of bounds")
        var result = bounds
        axes.forEach { result[$0] = 1 }
        return result
    }

    //--------------------------------------------------------------------------
    /// createSingleElement
    /// helper to create a rank extended value
    @inlinable
    func createSingleElement(name: String? = nil) -> Self {
        Self.create(Shape(Bounds.one, strides: Bounds.one), name)
    }
    
    //==========================================================================
    // utility functions for creating shaped types
    @inlinable
    static func create(_ shape: Shape<Bounds>, _ name: String?) -> Self {
        let label = name ?? Self.diagnosticName
        let buffer = Buffer(count: shape.count, name: label)
        return Self(shape: shape, buffer: buffer, offset: 0, shared: false)
    }
    
    @inlinable
    static func create(referenceTo buffer: UnsafeBufferPointer<Element>,
                       _ shape: Shape<Bounds>, _ name: String?) -> Self {
        assert(shape.count == buffer.count,
               "shape count does not match buffer count")
        // create tensor data reference to buffer
        let label = name ?? Self.diagnosticName
        let reference = Buffer(referenceTo: buffer, name: label)
        return Self(shape: shape, buffer: reference, offset: 0, shared: false)
    }
    
    @inlinable
    static func create(referenceTo buffer: UnsafeMutableBufferPointer<Element>,
                       _ shape: Shape<Bounds>, _ name: String?) -> Self {
        assert(shape.count == buffer.count,
               "shape count does not match buffer count")
        // create tensor data reference to buffer
        let label = name ?? Self.diagnosticName
        let reference = Buffer(referenceTo: buffer, name: label)
        return Self(shape: shape, buffer: reference, offset: 0, shared: false)
    }
    
    @inlinable
    static func create(for element: Element, _ shape: Shape<Bounds>,
                       _ name: String?) -> Self
    {
        let buffer = Buffer(for: element, name: name ?? Self.diagnosticName)
        return Self(shape: shape, buffer: buffer, offset: 0, shared: false)
    }

    @inlinable
    static func create<C>(_ elements: C, _ shape: Shape<Bounds>,
                          _ name: String?) -> Self
        where C: Collection, C.Element == Element
    {
        // it can be less if the elements are being repeated
        assert(elements.count <= shape.count, _messageElementCountMismatch)
        let label = name ?? Self.diagnosticName

        // create the tensor
        let buffer = Buffer(elements: elements, name: label)
        return Self(shape: shape, buffer: buffer, offset: 0, shared: false)
    }
}

//==============================================================================
//
public extension TensorView where Self: DifferentiableTensorView {
    @inlinable
    @derivative(of: init(repeating:to:name:))
    static func _vjpInit(repeating value: Element,
                         to bounds: Bounds,
                         name: String?) ->
        (value: Self, pullback: (Self) -> (Element))
    {
        (Self(repeating: value, to: bounds), { $0.sum().element })
    }
}
<|MERGE_RESOLUTION|>--- conflicted
+++ resolved
@@ -247,18 +247,6 @@
         let shape = Shape(bounds, strides: Bounds.zero)
         self = Self.create(for: value, shape, name)
     }
-<<<<<<< HEAD
-
-    /*
-    @inlinable
-    @differentiable(where Self: DifferentiableTensorView)
-    init(repeating value: Element, to bounds: Bounds.Tuple, name: String? = nil)
-    {
-        self.init(repeating: value, to: Bounds(bounds), name: name)
-    }
-     */
-=======
->>>>>>> c36c8836
     
     //--------------------------------------------------------------------------
     /// repeating element
